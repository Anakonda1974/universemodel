--- conflicted
+++ resolved
@@ -102,16 +102,9 @@
 Tailwind-powered page that lists the generated properties for a sample planet.
 
 For an interactive view that visualises property dependencies, open
-<<<<<<< HEAD
+
 `demo/visual.html`. This demo displays each subsystem in a draggable card with
 input ports on the left and output ports on the right. Connections can be
 dragged between ports, double‑clicked to remove and rows can be split into new
 cards by double‑clicking. Each connection also shows a label indicating which
-property values are linked.
-=======
-
-`demo/visual.html`. This demo displays each subsystem in a draggable card with
-input ports on the left and output ports on the right. Connections can be
-dragged between ports, double‑clicked to remove and rows can be split into new
-cards by double‑clicking.
->>>>>>> 89afb909
+property values are linked.