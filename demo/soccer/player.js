--- conflicted
+++ resolved
@@ -176,58 +176,7 @@
     };
   }
 
-<<<<<<< HEAD
-=======
-  static getDynamicZone(player, world) {
-    const { ball } = world;
-    const centerX = ball ? ball.x : player.formationX;
-    const centerY = ball ? ball.y : player.formationY;
-
-    let zoneWidth = 200;
-    let zoneHeight = 200;
-    let offsetX = 0;
-    let offsetY = 0;
-
-    switch (player.role) {
-      case "TW":
-        zoneWidth = 100; zoneHeight = 150;
-        offsetX = player.color === "blue" ? -300 : 300;
-        break;
-      case "IV": case "LIV": case "RIV":
-        zoneWidth = 140; zoneHeight = 200;
-        offsetX = player.color === "blue" ? -150 : 150;
-        break;
-      case "DM":
-        zoneWidth = 180; zoneHeight = 240;
-        offsetX = player.color === "blue" ? -80 : 80;
-        break;
-      case "ZM": case "OM":
-        zoneWidth = 250; zoneHeight = 250;
-        offsetX = 0;
-        break;
-      case "LM": case "RM":
-        zoneWidth = 200; zoneHeight = 300;
-        offsetY = (player.role === "LM" ? -150 : 150);
-        break;
-      case "LF": case "RF":
-        zoneWidth = 200; zoneHeight = 180;
-        offsetX = player.color === "blue" ? 100 : -100;
-        offsetY = (player.role === "LF" ? -80 : 80);
-        break;
-      case "ST":
-        zoneWidth = 180; zoneHeight = 150;
-        offsetX = player.color === "blue" ? 160 : -160;
-        break;
-    }
-
-    return {
-      x: centerX + offsetX - zoneWidth / 2,
-      y: centerY + offsetY - zoneHeight / 2,
-      width: zoneWidth,
-      height: zoneHeight,
-    };
-  }
->>>>>>> 0f157ae7
+
 
   static getDynamicTargetZone(player, ball, coach) {
     const pressing = coach ? coach.pressing : 1;
@@ -296,11 +245,9 @@
     if (this.sliding) {
       this.x += this.slideDirX * this.slideSpeed;
       this.y += this.slideDirY * this.slideSpeed;
-<<<<<<< HEAD
+
       const zone = world ? allowedZone(this, world) : Player.getAllowedZone(this);
-=======
-      const zone = world ? Player.getDynamicZone(this, world) : Player.getAllowedZone(this);
->>>>>>> 0f157ae7
+
       const pos = world ? Player.clampToRect(this.x, this.y, zone) : Player.clampToZone(this.x, this.y, zone);
       this.x = pos.x;
       this.y = pos.y;
@@ -315,11 +262,9 @@
     }
 
     this.updateDirectionTowardsTarget();
-<<<<<<< HEAD
+
     const zoneMove = world ? allowedZone(this, world) : Player.getAllowedZone(this);
-=======
-    const zoneMove = world ? Player.getDynamicZone(this, world) : Player.getAllowedZone(this);
->>>>>>> 0f157ae7
+
     this.targetX = world ? Math.max(zoneMove.x, Math.min(zoneMove.x + zoneMove.width, this.targetX)) : this.targetX;
     this.targetY = world ? Math.max(zoneMove.y, Math.min(zoneMove.y + zoneMove.height, this.targetY)) : this.targetY;
     const dx = this.targetX - this.x;
@@ -335,11 +280,9 @@
       this.vy = this.vy + (desiredVy - this.vy) * smooth;
       this.x += this.vx;
       this.y += this.vy;
-<<<<<<< HEAD
+
       const zone = world ? allowedZone(this, world) : Player.getAllowedZone(this);
-=======
-      const zone = world ? Player.getDynamicZone(this, world) : Player.getAllowedZone(this);
->>>>>>> 0f157ae7
+
       const pos = world ? Player.clampToRect(this.x, this.y, zone) : Player.clampToZone(this.x, this.y, zone);
       this.x = pos.x;
       this.y = pos.y;
