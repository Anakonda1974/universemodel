// main.js

import { Player } from "./player.js";
import { Coach } from "./coach.js";
import { Ball, FIELD_BOUNDS } from "./ball.js";
import { drawField, drawPlayers, drawBall, drawOverlay, drawPasses, drawPerceptionHighlights, drawPassIndicator, drawRadar, drawActivePlayer, drawGoalHighlight, drawZones, drawBallDebug, drawFormationDebug } from "./render.js";
import { DebugManager } from "./debugManager.js";
import { logComment } from "./commentary.js";
import { initControlPanel } from "./ui-panel.js";
import { Referee } from "./referee.js";
import { InputHandler } from "./input.js";

import { analyzePlayerPerformance, evaluateFootUse } from "./analyze.js";

// ----- Game Setup -----
const canvas = document.getElementById("spielfeld");
const ctx = canvas.getContext("2d");
const debugCanvas = document.getElementById("debugCanvas");
const debugCtx = debugCanvas.getContext("2d");
const inspectorDiv = document.getElementById("inspector");
const powerBarWrapper = document.getElementById("powerBarWrapper");
const powerBar = document.getElementById("powerBar");
const radarCanvas = document.getElementById("radar");
const radarCtx = radarCanvas.getContext("2d");

// --- Global Settings ---
window.keyBindings = {
  moveUp: ["ArrowUp", "KeyW"],
  moveDown: ["ArrowDown", "KeyS"],
  moveLeft: ["ArrowLeft", "KeyA"],
  moveRight: ["ArrowRight", "KeyD"],
  pass: "Space",
  shoot: "KeyF",
  tackle: "KeyX",
  switch: "KeyC",
  togglePress: "KeyP",
  reset: "KeyR",
};
const inputHandler = new InputHandler();
<<<<<<< HEAD
window.debugOptions = { showZones: true, showFOV: true, showBall: true, showFormation: false, showTargets: false };
=======
window.debugOptions = { showZones: true, showFOV: true, showBall: true, showFormation: false };
const debugManager = new DebugManager(debugCtx, inspectorDiv);
>>>>>>> 4a3844d2

window.colorProfiles = {
  default: { field: "#065", home: "#0000ff", away: "#ff0000", background: "#222" },
  classic: { field: "#060", home: "#006400", away: "#ff8c00", background: "#333" },
  highContrast: { field: "#022", home: "#ffff00", away: "#ff00ff", background: "#000" },
};
window.renderOptions = { lineAlpha: 1, colorProfile: "default", fieldColor: "#065" };

const GameState = {
  FORMATION: "Formation wählen",
  TRANSITION: "Positionswechsel",
  RUNNING: "Spiel läuft",
};
let currentState = GameState.FORMATION;
let nextState = GameState.RUNNING;
const MAX_TRANSITION_TIME = 8000;
let transitionStartTime = null;

let formations = [];
let selectedFormationIndex = 0;
const teamHeim = [],
  teamGast = [];
const benchHeim = [],
  benchGast = [];
let ball;
let coach;
let referee;
let selectedPlayer = null;
let userTeam = teamHeim;
const userInput = {
  up: false,
  down: false,
  left: false,
  right: false,
  dx: 0,
  dy: 0,
  passPressed: false,
  passDown: false,
  passUp: false,
  shootPressed: false,
  shootDown: false,
  shootUp: false,
  tacklePressed: false,
  tackleDown: false,
  tackleUp: false,
  resetPressed: false,
  resetDown: false,
  resetUp: false,
};
let selectedPlayer2 = null;
let userTeam2 = teamGast;
const userInput2 = {
  up: false,
  down: false,
  left: false,
  right: false,
  dx: 0,
  dy: 0,
  passPressed: false,
  shootPressed: false,
  tacklePressed: false,
};
let passIndicator = null;
let passCharge = 0;
let passCharging = false;
let shotCharge = 0;
let shotCharging = false;
let shotCharge2 = 0;
let shotCharging2 = false;
let passCharge2 = 0;
let passCharging2 = false;
let prevTackle = false;
let prevPass2 = false;
let prevTackle2 = false;

let goalFlashTimer = 0;
let goalFlashSide = null;

let goalOverlayTimer = 0;
let goalOverlayText = "";

// ----- Confetti particles for goal celebration -----
let confettiParticles = [];

let freeKickTimer = 0;
let freeKickTaker = null;

let lastTouchTeam = null; // 0 = home, 1 = away
let restartTimer = 0;
let restartTaker = null;
let restartType = "";

let lastBallOwnerTeam = null;
let lastBallOwnerTeam2 = null;

const POIS = [{ x: 60, y: 340, role: "farLeft" }];

// --- Dynamic formation offsets ---
let formationOffsetHome = { x: 0, y: 0 };
let formationOffsetAway = { x: 0, y: 0 };

// --- Difficulty ---
let difficulty = "normal";
const difficultyMultipliers = { easy: 0.8, normal: 1, hard: 1.2 };

// --- Weather ---
// Higher friction values closer to 1 mean less slowdown per frame
window.weather = { type: "clear", windX: 0, windY: 0, friction: 1 };
const weather = window.weather;

let lastAnalysis = 0;

function setLastTouch(player) {
  lastTouchTeam = teamHeim.includes(player) ? 0 : 1;
}

function applyWeather() {
  switch (weather.type) {
    case "wind":
      weather.windX = 0.03;
      weather.windY = 0.01;
      weather.friction = 0.998;
      break;
    case "rain":
      weather.windX = 0;
      weather.windY = 0;
      weather.friction = 0.995;
      break;
    default:
      weather.windX = 0;
      weather.windY = 0;
      weather.friction = 1;
  }
}

function setupWeatherControls() {
  const select = document.getElementById("weatherSelect");
  if (select) {
    select.value = weather.type;
    select.onchange = () => {
      weather.type = select.value;
      applyWeather();
    };
  }
}

function showAnalysis(players) {
  const table = document.getElementById("analysisTable");
  const panel = document.getElementById("analysisPanel");
  if (!table || !panel) return;

  const header = `
    <table><thead><tr>
      <th>Rolle</th><th>Distanz</th><th>Stamina ⛽</th>
      <th>Workrate</th><th>Präf. Fuß</th><th>Falsche Fußnutzung</th>
    </tr></thead><tbody>`;
  const rows = players.map(p => {
    const perf = analyzePlayerPerformance(p);
    const foot = evaluateFootUse(p);
    return `<tr>
      <td>${perf.role}</td><td>${perf.distance}</td>
      <td>${perf.usedStamina}</td><td>${perf.readinessScore}</td>
      <td>${perf.preferredFoot}</td><td>${foot.wrongFootRate}</td>
    </tr>`;
  }).join("\n");
  table.innerHTML = header + rows + "</tbody></table>";
  panel.style.display = "block";
}

function applyDifficulty() {
  const mult = difficultyMultipliers[difficulty] || 1;
  [...teamHeim, ...teamGast].forEach((p) => {
    if (!p.baseline) p.baseline = { ...p.base };
    p.base = { ...p.baseline };
    if (typeof p.base.speed === "number") p.base.speed *= mult;
    if (typeof p.base.stamina === "number") p.base.stamina *= mult;
    if (typeof p.base.technique === "number") p.base.technique *= mult;
    p.updateDerived();
  });
}

function setupDifficultyControls() {
  const select = document.getElementById("difficultySelect");
  if (select) {
    select.value = difficulty;
    select.onchange = () => {
      difficulty = select.value;
      applyDifficulty();
    };
  }
}

function applyColorProfile(name) {
  const profile = window.colorProfiles[name] || window.colorProfiles.default;
  window.renderOptions.fieldColor = profile.field;
  document.documentElement.style.setProperty("--bg-color", profile.background);
  document.documentElement.style.setProperty("--field-color", profile.field);
  [...teamHeim, ...benchHeim].forEach((p) => (p.color = profile.home));
  [...teamGast, ...benchGast].forEach((p) => (p.color = profile.away));
  if (window.invalidateField) window.invalidateField();
}
window.applyColorProfile = applyColorProfile;

function teamId(player) {
  if (!player) return null;
  if (teamHeim.includes(player)) return 0;
  if (teamGast.includes(player)) return 1;
  return null;
}

function switchToNearestPlayer(team) {
  if (!team || !team.length) return;
  let nearest = team[0];
  let minDist = Infinity;
  const bx = ball.x;
  const by = ball.y;
  for (const p of team) {
    const d = Math.hypot(p.x - bx, p.y - by);
    if (d < minDist) {
      minDist = d;
      nearest = p;
    }
  }
  if (selectedPlayer) selectedPlayer.controlledByUser = false;
  selectedPlayer = nearest;
}

// --- Soundeffekte ---
const audioCtx = new (window.AudioContext || window.webkitAudioContext)();
const crowdGain = audioCtx.createGain();
crowdGain.gain.value = 0.05;

function startCrowdNoise() {
  const bufferSize = 2 * audioCtx.sampleRate;
  const noiseBuffer = audioCtx.createBuffer(1, bufferSize, audioCtx.sampleRate);
  const output = noiseBuffer.getChannelData(0);
  for (let i = 0; i < bufferSize; i++) {
    output[i] = Math.random() * 2 - 1;
  }
  const noise = audioCtx.createBufferSource();
  noise.buffer = noiseBuffer;
  noise.loop = true;
  noise.connect(crowdGain).connect(audioCtx.destination);
  noise.start(0);
}
startCrowdNoise();

function playBeep(freq, duration = 300) {
  const osc = audioCtx.createOscillator();
  const gain = audioCtx.createGain();
  osc.frequency.value = freq;
  osc.connect(gain);
  gain.connect(audioCtx.destination);
  osc.start();
  gain.gain.setValueAtTime(1, audioCtx.currentTime);
  gain.gain.exponentialRampToValueAtTime(0.001, audioCtx.currentTime + duration / 1000);
  osc.stop(audioCtx.currentTime + duration / 1000);
}
function playWhistle() {
  playBeep(1200, 500);
}
function playGoal() {
  playBeep(500, 700);
}

// Score, timer, cards, etc.
let scoreHome = 0,
  scoreAway = 0;
let matchTime = 0; // in seconds
let halftime = 1;
let matchPaused = false;
let halfLengthMinutes = 45;
let lastFrameTime = null;
let yellowCards = [],
  redCards = [];
let lastFormationSwitch = 0;

function findNearestTeammate(player) {
  const team = teamHeim.includes(player) ? teamHeim : teamGast;
  let best = null;
  let min = Infinity;
  for (const mate of team) {
    if (mate === player) continue;
    const d = Math.hypot(mate.x - player.x, mate.y - player.y);
    if (d < min) {
      min = d;
      best = mate;
    }
  }
  return best;
}

function findTeammateInDirection(player, dx, dy, maxAngle = 60) {
  const team = teamHeim.includes(player) ? teamHeim : teamGast;
  const mag = Math.hypot(dx, dy);
  if (mag < 0.01) return null;
  let best = null;
  let bestAng = maxAngle;
  for (const mate of team) {
    if (mate === player) continue;
    const mx = mate.x - player.x;
    const my = mate.y - player.y;
    const dist = Math.hypot(mx, my);
    if (dist === 0) continue;
    const dot = (mx * dx + my * dy) / (dist * mag);
    const ang = (Math.acos(Math.max(-1, Math.min(1, dot))) * 180) / Math.PI;
    if (ang <= bestAng) {
      bestAng = ang;
      best = mate;
    }
  }
  return best;
}

function handleOffside(player) {
  playWhistle();
  logComment("Abseits!");
  const oppTeam = teamHeim.includes(player) ? teamGast : teamHeim;
  const kicker = oppTeam.reduce(
    (best, p) => {
      const d = Math.hypot(p.x - player.x, p.y - player.y);
      return d < best.dist ? { p, dist: d } : best;
    },
    { p: oppTeam[0], dist: Infinity }
  ).p;
  ball.x = player.x;
  ball.y = player.y;
  ball.vx = 0;
  ball.vy = 0;
  ball.owner = kicker;
  ball.isLoose = false;
  setLastTouch(kicker);
  kicker.x = player.x;
  kicker.y = player.y;
  kicker.currentAction = "freekick";
}


function calcPassSpeedForDistance(dist) {
  // Increase base speed range so long passes don't stall
  const min = 10;
  const max = 22;
  const speed = min + (dist / 250) * (max - min);
  return Math.max(min, Math.min(max, speed));
}

function orientationMisalignment(player, angle) {
  const diffHead = Math.abs(((angle - player.headDirection + 540) % 360) - 180);
  const diffBody = Math.abs(((angle - player.bodyDirection + 540) % 360) - 180);
  return Math.max(diffHead, diffBody);
}

function applyKickError(vx, vy, angleErrorDeg) {
  const rad = (angleErrorDeg * Math.PI) / 180;
  const cos = Math.cos(rad);
  const sin = Math.sin(rad);
  return { vx: vx * cos - vy * sin, vy: vx * sin + vy * cos };
}

function passBall(from, to, power = 1) {
  if (!from || !to) return;
  if (referee) referee.handlePass(from, to, [...teamHeim, ...teamGast]);
  setLastTouch(from);
  const dx = to.x - from.x;
  const dy = to.y - from.y;
  const dist = Math.hypot(dx, dy);
  if (dist === 0) return;
  ball.owner = null;
  ball.isLoose = true;
  const baseSpeed = calcPassSpeedForDistance(dist);
  const speed = baseSpeed * (0.7 + power * 0.8);
  let vx = (dx / dist) * speed;
  let vy = (dy / dist) * speed;
  const targetAngle = (Math.atan2(dy, dx) * 180) / Math.PI;
  const mis = orientationMisalignment(from, targetAngle);
  const err = (Math.random() - 0.5) * mis * 0.2;
  ({ vx, vy } = applyKickError(vx, vy, err));
  const spd = Math.hypot(vx, vy);
  const offset = from.radius + ball.radius + 2;
  const startX = from.x + (dx / dist) * offset;
  const startY = from.y + (dy / dist) * offset;
  //ball.kick(startX, startY, vx, vy, spd, from);
  ball.kickVelocity(startX, startY, vx, vy, from);
  ball.angularVelocity = (Math.random() - 0.5) * 0.02;
  from.currentAction = "pass";
  passIndicator = { from: { x: from.x, y: from.y }, to: { x: to.x, y: to.y }, time: 0.5 };
}

function shootBall(player, power = 1, dirX = null, dirY = null) {
  if (!player) return;
  let dx = dirX;
  let dy = dirY;
  const mag = Math.hypot(dx ?? 0, dy ?? 0);
  if (mag < 0.1) {
    const goalX = teamHeim.includes(player) ? 1040 : 10;
    const goalY = 340;
    dx = goalX - player.x;
    dy = goalY - player.y;
  }
  const dist = Math.hypot(dx, dy);
  if (dist === 0) return;
  setLastTouch(player);
  ball.owner = null;
  ball.isLoose = true;
  const speed = 8 + power * 12;
  let vx = (dx / dist) * speed;
  let vy = (dy / dist) * speed;
  const targetAngle = (Math.atan2(dy, dx) * 180) / Math.PI;
  const mis = orientationMisalignment(player, targetAngle);
  const err = (Math.random() - 0.5) * mis * 0.2;
  ({ vx, vy } = applyKickError(vx, vy, err));
  const speedFinal = Math.hypot(vx, vy);
  const offset = player.radius + ball.radius + 2;
  const startX = player.x + (dx / dist) * offset;
  const startY = player.y + (dy / dist) * offset;
  //ball.kick(startX, startY, vx, vy, speedFinal, player);
  ball.kickVelocity(startX, startY, vx, vy, player);
  
  ball.angularVelocity = (Math.random() - 0.5) * 0.04;
  player.currentAction = "shoot";
}

function tryTackle(player) {
  if (!player || player.tackleCooldown > 0) return;
  if (!ball.owner || ball.owner === player) return;
  const target = ball.owner;
  const dx = target.x - player.x;
  const dy = target.y - player.y;
  const dist = Math.hypot(dx, dy);
  const tackleRadius = 25;
  const slideRadius = 40;
  if (dist < tackleRadius) {
    ball.owner = player;
    ball.isLoose = false;
    setLastTouch(player);
    ball.vx = 0;
    ball.vy = 0;
    ball.x = player.x;
    ball.y = player.y;
    for (const p of [...teamHeim, ...teamGast]) p.hasBall = false;
    player.hasBall = true;
    player.currentAction = "tackle";
  } else if (dist < slideRadius) {
    player.sliding = true;
    player.slideDirX = dx / dist;
    player.slideDirY = dy / dist;
    player.slideSpeed = 8;
    player.slideTimer = 30;
    player.currentAction = "tackle";
  }
  player.tackleCooldown = 120;
}

// --- Formation laden und zuweisen ---
function setFormation(index) {
  if (index < 0 || index >= formations.length) return;
  const formation = formations[index];
  currentState = GameState.TRANSITION;
  transitionStartTime = Date.now();
  nextState = GameState.RUNNING;

  teamHeim.forEach((p, i) => {
    if (formation.players[i]) {
      p.role = formation.players[i].role;
      p.style = formation.players[i].style;
      p.formationX = formation.players[i].x;
      p.formationY = formation.players[i].y;
      p.targetX = formation.players[i].x;
      p.targetY = formation.players[i].y;
      p.color = window.colorProfiles[window.renderOptions.colorProfile].home;
      p.position = formation.players[i].role;
    }
  });
  teamGast.forEach((p, i) => {
    if (formation.players[i]) {
      p.role = formation.players[i].role;
      p.style = formation.players[i].style;
      p.formationX = 1050 - formation.players[i].x;
      p.formationY = formation.players[i].y;
      p.targetX = 1050 - formation.players[i].x;
      p.targetY = formation.players[i].y;
      p.color = window.colorProfiles[window.renderOptions.colorProfile].away;
      p.position = formation.players[i].role;
    }
  });

  document.getElementById("formationDesc").textContent = formation.description;
  lastFormationSwitch = matchTime;
  playWhistle();
  logComment(`Formation gewechselt zu ${formation.name}`);
}

async function loadFormations() {
  formations = await fetch("formations.json").then((res) => res.json());
  const select = document.getElementById("formationSelect");
  select.innerHTML = "";
  formations.forEach((f, i) => {
    let opt = document.createElement("option");
    opt.value = i;
    opt.textContent = f.name;
    select.appendChild(opt);
  });
  select.onchange = (e) => {
    selectedFormationIndex = +e.target.value;
    setFormation(selectedFormationIndex);
  };
  document.getElementById("formationDesc").textContent = formations[0].description;
  setFormation(0);
}

// --- Teams initialisieren (mit Basiswerten für Skill/Trade/Position) ---
for (let i = 0; i < 11; i++) {
  const p = new Player(80 + Math.random() * 20, 100 + i * 40, window.colorProfiles[window.renderOptions.colorProfile].home, {
    position: "ST",
    trade: i === 9 ? "sniper" : null,
  });
  p.baseline = { ...p.base };
  teamHeim.push(p);
}
for (let i = 0; i < 11; i++) {
  const p = new Player(970 - Math.random() * 20, 100 + i * 40, window.colorProfiles[window.renderOptions.colorProfile].away, {
    position: "IV",
    trade: i === 2 ? "wall" : null,
  });
  p.baseline = { ...p.base };
  teamGast.push(p);
}
for (let i = 0; i < 3; i++) {
  const p = new Player(-30, -30, window.colorProfiles[window.renderOptions.colorProfile].home, { position: "ST" });
  p.baseline = { ...p.base };
  benchHeim.push(p);
}
for (let i = 0; i < 3; i++) {
  const p = new Player(-30, -30, window.colorProfiles[window.renderOptions.colorProfile].away, { position: "IV" });
  p.baseline = { ...p.base };
  benchGast.push(p);
}
ball = new Ball(525, 340);
coach = new Coach([...teamHeim, ...teamGast]);
function handleCard(player, card) {
  if (card === "yellow") {
    yellowCards.push(player);
    logComment(`Gelbe Karte für ${player.role}`);
  } else {
    redCards.push(player);
    logComment(`Rote Karte für ${player.role}!`);
    if (ball.owner === player) {
      ball.owner = null;
      ball.isLoose = true;
    }
    player.x = -30;
    player.y = -30;
  }
  playWhistle();
}

function handleFoul(fouler, victim, restart) {
  if (restart && restart.type === "penalty") {
    restartTimer = 2;
    restartType = "Elfmeter";
    ball.owner = victim;
    ball.isLoose = false;
    ball.x = victim.side === "home" ? 165 : 885;
    ball.y = 340;
  } else {
    freeKickTimer = 2;
    freeKickTaker = victim;
    ball.owner = victim;
    ball.isLoose = false;
    ball.x = victim.x;
    ball.y = victim.y;
  }
  setLastTouch(victim);
  logComment(`Foul an ${victim.role}`);
  playWhistle();
}

function startThrowIn(side) {
  restartTimer = 2;
  restartType = "Einwurf";
  const team = lastTouchTeam === 0 ? teamGast : teamHeim;
  const taker = team.reduce(
    (b, p) => {
      const d = Math.hypot(p.x - ball.x, p.y - ball.y);
      return d < b.d ? { p, d } : b;
    },
    { p: team[0], d: Infinity }
  ).p;
  restartTaker = taker;
  ball.owner = taker;
  ball.isLoose = false;
  ball.x = Math.min(FIELD_BOUNDS.maxX - 5, Math.max(FIELD_BOUNDS.minX + 5, ball.x));
  ball.y = side === "top" ? FIELD_BOUNDS.minY : FIELD_BOUNDS.maxY;
  taker.x = ball.x;
  taker.y = side === "top" ? ball.y + 5 : ball.y - 5;
  playWhistle();
  logComment("Einwurf");
}

function startGoalRestart(side) {
  const defending = side === "left" ? teamHeim : teamGast;
  const attacking = side === "left" ? teamGast : teamHeim;
  if (lastTouchTeam === (side === "left" ? 0 : 1)) {
    restartType = "Ecke";
    const cornerX = side === "left" ? FIELD_BOUNDS.minX : FIELD_BOUNDS.maxX;
    const cornerY = ball.y < 340 ? FIELD_BOUNDS.minY : FIELD_BOUNDS.maxY;
    const taker = attacking.reduce(
      (b, p) => {
        const d = Math.hypot(p.x - cornerX, p.y - cornerY);
        return d < b.d ? { p, d } : b;
      },
      { p: attacking[0], d: Infinity }
    ).p;
    restartTaker = taker;
    restartTimer = 2;
    ball.owner = taker;
    ball.isLoose = false;
    ball.x = cornerX;
    ball.y = cornerY;
    taker.x = cornerX;
    taker.y = cornerY;
    playWhistle();
    logComment("Ecke");
  } else {
    restartType = "Abstoß";
    const keeper = defending.find((p) => p.role === "TW") || defending[0];
    restartTaker = keeper;
    restartTimer = 2;
    ball.owner = keeper;
    ball.isLoose = false;
    ball.x = side === "left" ? FIELD_BOUNDS.minX + 5 : FIELD_BOUNDS.maxX - 5;
    ball.y = 340;
    keeper.x = ball.x;
    keeper.y = 340;
    playWhistle();
    logComment("Abstoß");
  }
}
referee = new Referee(handleCard, handleFoul, handleOffside);

loadFormations();
setupMatchControls();
setupDifficultyControls();
applyDifficulty();
setupWeatherControls();
applyWeather();
applyColorProfile(window.renderOptions.colorProfile);
initControlPanel({ teams: { home: teamHeim, away: teamGast }, ball, coach, formations });
selectedPlayer = teamHeim[0];
debugManager.setSelectedPlayer(selectedPlayer);
userTeam = teamHeim;
selectedPlayer2 = teamGast[0];
userTeam2 = teamGast;

canvas.addEventListener("click", (e) => {
  const rect = canvas.getBoundingClientRect();
  const x = e.clientX - rect.left;
  const y = e.clientY - rect.top;
  if (selectedPlayer) selectedPlayer.controlledByUser = false;
  if (selectedPlayer2) selectedPlayer2.controlledByUser = false;
  for (const p of [...teamHeim, ...teamGast]) {
    if (Math.hypot(p.x - x, p.y - y) <= p.radius) {
      if (teamHeim.includes(p)) {
        selectedPlayer = p;
      } else {
        selectedPlayer2 = p;
      }
      debugManager.setSelectedPlayer(p);
      break;
    }
  }
});

function updateScoreboard() {
  document.getElementById("score").textContent = `${scoreHome} : ${scoreAway}`;
  document.getElementById("timer").textContent = toTimeString(matchTime);
  document.getElementById("halftime").textContent = halftime === 1 ? "1. Halbzeit" : "2. Halbzeit";
  document.getElementById("cards").textContent = "🟨" + yellowCards.length + " 🟥" + redCards.length;
}

function updatePowerBar() {
  if (!powerBarWrapper || !powerBar) return;
  if (shotCharging || shotCharging2 || passCharging || passCharging2) {
    powerBarWrapper.style.display = "block";
    let val = 0;
    if (shotCharging) val = shotCharge;
    else if (shotCharging2) val = shotCharge2;
    else if (passCharging) val = passCharge;
    else val = passCharge2;
    powerBar.style.width = `${Math.round(val * 100)}%`;
  } else {
    powerBarWrapper.style.display = "none";
    powerBar.style.width = "0%";
  }
}

function spawnConfetti(side) {
  const baseX = side === "left" ? 60 : 990;
  for (let i = 0; i < 25; i++) {
    confettiParticles.push({
      x: baseX + (Math.random() - 0.5) * 40,
      y: 320 + (Math.random() - 0.5) * 40,
      vx: (Math.random() - 0.5) * 2,
      vy: -Math.random() * 3 - 2,
      color: `hsl(${Math.random() * 360},80%,60%)`,
      life: 1.5,
    });
  }
}

function updateConfetti(delta) {
  confettiParticles = confettiParticles.filter((p) => {
    p.x += p.vx;
    p.y += p.vy;
    p.vy += 6 * delta;
    p.life -= delta;
    return p.life > 0;
  });
}

function drawConfetti(ctx) {
  ctx.save();
  confettiParticles.forEach((p) => {
    ctx.fillStyle = p.color;
    ctx.fillRect(p.x, p.y, 3, 3);
  });
  ctx.restore();
}

function setupMatchControls() {
  const input = document.getElementById("halfLengthInput");
  if (input) {
    halfLengthMinutes = parseInt(input.value, 10) || 45;
    input.onchange = () => {
      halfLengthMinutes = parseInt(input.value, 10) || 45;
    };
  }
}
function toTimeString(seconds) {
  let min = Math.floor(seconds / 60);
  let sec = Math.floor(seconds % 60);
  return (min < 10 ? "0" : "") + min + ":" + (sec < 10 ? "0" : "") + sec;
}

function checkGoal(ball) {
  if (ball.x < 15 && ball.y > 290 && ball.y < 390) {
    scoreAway++;
    playGoal();
    logComment("Tor für Auswärtsteam!");
    goalFlashSide = "left";
    goalFlashTimer = 1;
    goalOverlayText = "Tor für Auswärtsteam!";
    goalOverlayTimer = 2;
    spawnConfetti("left");
    resetKickoff();
  }
  if (ball.x > 1035 && ball.y > 290 && ball.y < 390) {
    scoreHome++;
    playGoal();
    logComment("Tor für Heimteam!");
    goalFlashSide = "right";
    goalFlashTimer = 1;
    goalOverlayText = "Tor für Heimteam!";
    goalOverlayTimer = 2;
    spawnConfetti("right");
    resetKickoff();
  }
}
function resetKickoff() {
  ball.x = 525;
  ball.y = 340;
  ball.isLoose = true;
  setFormation(selectedFormationIndex);
  ball.owner = teamHeim[4]; // oder nach Zufall/Regel
  ball.isLoose = false;
  setLastTouch(teamHeim[4]);
  playWhistle();
  logComment("Anstoß");
}

function resetGame() {
  scoreHome = 0;
  scoreAway = 0;
  matchTime = 0;
  halftime = 1;
  yellowCards = [];
  redCards = [];
  resetKickoff();
  updateScoreboard();
  logComment("Spiel zurückgesetzt");
  matchPaused = false;
}

function resolvePlayerCollisions(players) {
  for (let i = 0; i < players.length; i++) {
    for (let j = i + 1; j < players.length; j++) {
      const a = players[i];
      const b = players[j];
      const dx = b.x - a.x;
      const dy = b.y - a.y;
      const dist = Math.hypot(dx, dy);
      const minDist = a.radius + b.radius;
      if (dist < minDist && dist > 0) {
        const overlap = (minDist - dist) / 2;
        const nx = dx / dist;
        const ny = dy / dist;
        a.x -= nx * overlap;
        a.y -= ny * overlap;
        b.x += nx * overlap;
        b.y += ny * overlap;
      }
    }
  }
}

function substitute(team, bench, idx) {
  if (!bench.length) return;
  const out = team[idx];
  const sub = bench.shift();
  sub.role = out.role;
  sub.style = out.style;
  sub.formationX = out.formationX;
  sub.formationY = out.formationY;
  sub.targetX = out.targetX;
  sub.targetY = out.targetY;
  sub.x = out.x;
  sub.y = out.y;
  sub.color = out.color;
  team[idx] = sub;
  if (ball.owner === out) ball.owner = sub;
  logComment(`Wechsel: ${out.role} verlässt das Feld.`);
  coach.players = [...teamHeim, ...teamGast];
}

function maybeSubstitute(team, bench) {
  if (!bench.length) return;
  for (let i = 0; i < team.length; i++) {
    const p = team[i];
    if ((p.stamina ?? 1) < 0.3 || p.injured) {
      substitute(team, bench, i);
      break;
    }
  }
}

function checkSubstitutions() {
  maybeSubstitute(teamHeim, benchHeim);
  maybeSubstitute(teamGast, benchGast);
}

function updateUserInput(delta) {
  const state = inputHandler.sample(delta);
  userInput.dx = state.direction.x;
  userInput.dy = state.direction.y;
  userInput.passPressed = state.pass;

  userInput.passDown = state.passDown;
  userInput.passUp = state.passUp;
  userInput.shootPressed = state.shoot;
  userInput.shootDown = state.shootDown;
  userInput.shootUp = state.shootUp;
  userInput.tacklePressed = state.slide;
  userInput.tackleDown = state.slideDown;
  userInput.tackleUp = state.slideUp;
  userInput.resetPressed = state.reset;
  userInput.resetDown = state.resetDown;
  userInput.resetUp = state.resetUp;

  if (state.switch) {
    switchToNearestPlayer(userTeam);
    logComment("Spieler gewechselt");
    inputHandler.triggerCooldown("pass"); // small neutral cooldown
  }
  if (state.cancel) {
    shotCharging = false;
    shotCharge = 0;

    passCharging = false;
    passCharge = 0;
  }
}

function updateUserInput2() {
  userInput2.dx = (userInput2.right ? 1 : 0) - (userInput2.left ? 1 : 0);
  userInput2.dy = (userInput2.down ? 1 : 0) - (userInput2.up ? 1 : 0);
}

function updateFormationOffsets() {
  const sideShift = ((ball.x - 525) / 525) * 30;
  formationOffsetHome.x = sideShift;
  formationOffsetAway.x = sideShift;
  const ownerTeam = teamId(ball.owner);
  if (ownerTeam !== null) {
    if (ownerTeam === 0) {
      formationOffsetHome.x += 20;
      formationOffsetAway.x -= 20;
    } else {
      formationOffsetHome.x -= 20;
      formationOffsetAway.x += 20;
    }
  }
  if (coach.attackSide === "left") {
    formationOffsetHome.x -= 15;
    formationOffsetAway.x += 15;
  } else if (coach.attackSide === "right") {
    formationOffsetHome.x += 15;
    formationOffsetAway.x -= 15;
  }
  formationOffsetHome.y = 0;
  formationOffsetAway.y = 0;
}

// ----- GAME LOOP -----
function gameLoop(timestamp) {
  if (lastFrameTime === null) lastFrameTime = timestamp;
  const delta = (timestamp - lastFrameTime) / 1000;
  lastFrameTime = timestamp;
  if (timestamp - lastAnalysis > 5000) {
    coach.analyzeOpponents(ball, teamHeim, teamGast);
    lastAnalysis = timestamp;
  }
  if (restartTimer > 0) {
    restartTimer -= delta;
    ball.x = restartTaker.x;
    ball.y = restartTaker.y;
    ball.vx = 0;
    ball.vy = 0;
    ball.owner = restartTaker;
    const allPlayers = [...teamHeim, ...teamGast];
    drawField(ctx, canvas.width, canvas.height, goalFlashTimer, goalFlashSide);
    if (window.debugOptions.showZones) {
      drawZones(ctx, allPlayers, { ball, coach, tactic: coach?.pressing > 1 ? "pressing" : null });
    }
    drawPlayers(ctx, allPlayers, { showTargets: window.debugOptions.showTargets });
    if (window.debugOptions.showFormation) {
      drawFormationDebug(ctx, allPlayers);
    }
    drawBall(ctx, ball);
    if (window.debugOptions.showBall) drawBallDebug(ctx, ball);
    drawOverlay(ctx, `${restartType}: ${restartTimer.toFixed(1)}s`, canvas.width);
    updateScoreboard();
    requestAnimationFrame(gameLoop);
    return;
  }
  if (freeKickTimer > 0) {
    freeKickTimer -= delta;
    ball.x = freeKickTaker.x;
    ball.y = freeKickTaker.y;
    ball.vx = 0;
    ball.vy = 0;
    ball.owner = freeKickTaker;
    const allPlayers = [...teamHeim, ...teamGast];
    drawField(ctx, canvas.width, canvas.height, goalFlashTimer, goalFlashSide);
    if (window.debugOptions.showZones) {
      drawZones(ctx, allPlayers, { ball, coach, tactic: coach?.pressing > 1 ? "pressing" : null });
    }
    drawPlayers(ctx, allPlayers, { showTargets: window.debugOptions.showTargets });
    if (window.debugOptions.showFormation) {
      drawFormationDebug(ctx, allPlayers);
    }
    drawBall(ctx, ball);
    if (window.debugOptions.showBall) drawBallDebug(ctx, ball);
    drawOverlay(ctx, `Freistoß: ${freeKickTimer.toFixed(1)}s`, canvas.width);
    updateScoreboard();
    requestAnimationFrame(gameLoop);
    return;
  }
  updateUserInput(delta);
  updateUserInput2();
  if (userInput.resetDown) {
    resetGame();
    matchPaused = false;
  }
  updateFormationOffsets();
  if (selectedPlayer) {
    const active = Math.abs(userInput.dx) > 0.01 || Math.abs(userInput.dy) > 0.01;
    selectedPlayer.controlledByUser = active;
    if (active) {
      let dx = userInput.dx;
      let dy = userInput.dy;
      const mag = Math.hypot(dx, dy);
      if (mag > 0) {
        const step = (selectedPlayer.derived.topSpeed ?? 2) * 4;
        dx = (dx / mag) * step;
        dy = (dy / mag) * step;
        selectedPlayer.targetX = selectedPlayer.x + dx;
        selectedPlayer.targetY = selectedPlayer.y + dy;
      }
    }
  }

  if (selectedPlayer2) {
    const active2 = Math.abs(userInput2.dx) > 0.01 || Math.abs(userInput2.dy) > 0.01;
    selectedPlayer2.controlledByUser = active2;
    if (active2) {
      let dx = userInput2.dx;
      let dy = userInput2.dy;
      const mag = Math.hypot(dx, dy);
      if (mag > 0) {
        const step = (selectedPlayer2.derived.topSpeed ?? 2) * 4;
        dx = (dx / mag) * step;
        dy = (dy / mag) * step;
        selectedPlayer2.targetX = selectedPlayer2.x + dx;
        selectedPlayer2.targetY = selectedPlayer2.y + dy;
      }
    }
  }

  let potentialMate = null;
  if (selectedPlayer && ball.owner === selectedPlayer) {
    if (userInput.shootPressed) {
      shotCharging = true;
      shotCharge = Math.min(1, shotCharge + delta);
    } else if (shotCharging && inputHandler.can("shoot")) {
      shootBall(selectedPlayer, shotCharge, userInput.dx, userInput.dy);
      shotCharging = false;
      shotCharge = 0;
      inputHandler.triggerCooldown("shoot");
    }

    if (userInput.passDown) {
      passCharging = true;
      passCharge = 0;
    }
    if (passCharging) {
      passCharge = Math.min(1, passCharge + delta);
      potentialMate = findTeammateInDirection(selectedPlayer, userInput.dx, userInput.dy);
      if (!potentialMate) potentialMate = findNearestTeammate(selectedPlayer);
      if (potentialMate) {
        passIndicator = { from: { x: selectedPlayer.x, y: selectedPlayer.y }, to: { x: potentialMate.x, y: potentialMate.y }, time: 0.2 };
      }
    }
    if (userInput.passUp && passCharging && inputHandler.can("pass")) {
      if (!potentialMate) {
        potentialMate = findTeammateInDirection(selectedPlayer, userInput.dx, userInput.dy);
        if (!potentialMate) potentialMate = findNearestTeammate(selectedPlayer);
      }
      if (potentialMate) {
        passBall(selectedPlayer, potentialMate, passCharge);
        inputHandler.triggerCooldown("pass");
      }
      passCharging = false;
      passCharge = 0;
    }

    if (userInput.tacklePressed && !prevTackle && inputHandler.can("slide")) {
      tryTackle(selectedPlayer);
      inputHandler.triggerCooldown("slide");
    }
  } else {
    shotCharging = false;
    shotCharge = 0;
    passCharging = false;
    passCharge = 0;
  }

  if (selectedPlayer2 && ball.owner === selectedPlayer2) {
    if (userInput2.shootPressed) {
      shotCharging2 = true;
      shotCharge2 = Math.min(1, shotCharge2 + delta);
    } else if (shotCharging2) {
      shootBall(selectedPlayer2, shotCharge2, userInput2.dx, userInput2.dy);
      shotCharging2 = false;
      shotCharge2 = 0;
    }
  } else {
    shotCharging2 = false;
    shotCharge2 = 0;
  }
  if (passCharging && selectedPlayer && ball.owner === selectedPlayer) {
    potentialMate = findTeammateInDirection(selectedPlayer, userInput.dx, userInput.dy);
    if (!potentialMate) potentialMate = findNearestTeammate(selectedPlayer);
    if (potentialMate) {
      passIndicator = { from: { x: selectedPlayer.x, y: selectedPlayer.y }, to: { x: potentialMate.x, y: potentialMate.y }, time: 0.2 };
    }
  }

  let potentialMate2 = null;
  if (userInput2.passPressed && !prevPass2) {
    passCharging2 = true;
    passCharge2 = 0;
  }
  if (passCharging2 && selectedPlayer2 && ball.owner === selectedPlayer2) {
    passCharge2 = Math.min(1, passCharge2 + delta);
    potentialMate2 = findTeammateInDirection(selectedPlayer2, userInput2.dx, userInput2.dy);
    if (!potentialMate2) potentialMate2 = findNearestTeammate(selectedPlayer2);
    if (potentialMate2) {
      passIndicator = { from: { x: selectedPlayer2.x, y: selectedPlayer2.y }, to: { x: potentialMate2.x, y: potentialMate2.y }, time: 0.2 };
    }
  }
  if (!userInput2.passPressed && passCharging2 && selectedPlayer2 && ball.owner === selectedPlayer2) {
    if (!potentialMate2) {
      potentialMate2 = findTeammateInDirection(selectedPlayer2, userInput2.dx, userInput2.dy);
      if (!potentialMate2) potentialMate2 = findNearestTeammate(selectedPlayer2);
    }
    if (potentialMate2) passBall(selectedPlayer2, potentialMate2, passCharge2);
    passCharging2 = false;
    passCharge2 = 0;
  }
  if (!prevTackle2 && userInput2.tacklePressed && selectedPlayer2) {
    tryTackle(selectedPlayer2);
  }
  prevTackle = userInput.tacklePressed;
  prevPass2 = userInput2.passPressed;
  prevTackle2 = userInput2.tacklePressed;
  updatePowerBar();
  updateConfetti(delta);

  if (!matchPaused) {
    matchTime += delta;
    const halfSeconds = halfLengthMinutes * 60;
    if (halftime === 1 && matchTime >= halfSeconds) {
      halftime = 2;
    }
    if (halftime === 2 && matchTime >= halfSeconds * 2) {
      matchPaused = true;
    }
  }
  const allPlayers = [...teamHeim, ...teamGast];
  allPlayers.forEach((p) => p.updateInjury(delta));

  // 1. Wahrnehmung (inkl. FOV/Kopf/Memory)
  allPlayers.forEach((p) => {
    const poiGoal = teamHeim.includes(p) ? { x: 1040, y: 340, role: "opponentGoal" } : { x: 10, y: 340, role: "opponentGoal" };
    p.perceive([...allPlayers, ball, poiGoal, ...POIS]);
  });

  // 2. Decision/Behavior Tree (jeder Spieler individuell, Skill-basiertes Timing)
  allPlayers.forEach((p) => {
    p.hasBall = ball.owner === p;
    const myTeam = teamHeim.includes(p) ? teamHeim : teamGast;
    const otherTeam = teamHeim.includes(p) ? teamGast : teamHeim;
    const world = {
      players: allPlayers,
      teammates: myTeam,
      opponents: otherTeam,
      ball,
      referee,
      coach,
      phase: coach?.phase,
      opponentGoal: teamHeim.includes(p) ? { x: 1040, y: 340 } : { x: 10, y: 340 },
      farLeft: { x: 60, y: 340 },
    };
    // Jeder Spieler entscheidet im eigenen Rhythmus (siehe Player.maybeDecide)
    p.maybeDecide(performance.now(), world, currentState);
    const teamIdx = teamHeim.includes(p) ? 0 : 1;
    const off = teamIdx === 0 ? formationOffsetHome : formationOffsetAway;
    if (!p.controlledByUser && (p.currentAction === "hold" || p.currentAction === "rest")) {
      let tx = p.formationX + off.x;
      let ty = p.formationY + off.y;
      const dxBall = ball.x - p.formationX;
      const dyBall = ball.y - p.formationY;
      if (Math.hypot(dxBall, dyBall) < 200) {
        tx += dxBall * 0.2;
        ty += dyBall * 0.2;
      }
      p.targetX = tx;
      p.targetY = ty;
    }
  });

  // 3. PASS LOGIC: Nur Ballbesitzer kann passen
  if (ball.owner && ball.owner.currentAction === "pass") {
    const owner = ball.owner;
    logComment(`${owner.role} spielt einen Pass`);
    const dx = owner.targetX - ball.x,
      dy = owner.targetY - ball.y;
    const dist = Math.sqrt(dx * dx + dy * dy);
    const speed = 8; // Skill-basiert möglich!
    const offset = owner.radius + ball.radius + 2;
    const startX = ball.x + (dx / dist) * offset;
    const startY = ball.y + (dy / dist) * offset;
    ball.kick(startX, startY, dx, dy, speed);
    ball.angularVelocity = (Math.random() - 0.5) * 0.02;
    ball.isLoose = true;
    ball.owner = null;
  }

  // 4. Spieler bewegen
  allPlayers.forEach((p) => {
    const myTeam = teamHeim.includes(p) ? teamHeim : teamGast;
    const otherTeam = teamHeim.includes(p) ? teamGast : teamHeim;
    const world = { ball, teammates: myTeam, opponents: otherTeam, referee, coach, phase: coach?.phase };
    p.moveToTarget(world);
  });
  allPlayers.forEach((p) =>
    p.updateHead(ball, delta, {
      teammates: teamHeim.includes(p) ? teamHeim : teamGast,
      opponents: teamHeim.includes(p) ? teamGast : teamHeim,
    })
  );
  resolvePlayerCollisions(allPlayers);
  for (const p of allPlayers) {
    if (p.currentAction === "tackle" && ball.owner !== p) {
      const d = Math.hypot(p.x - ball.x, p.y - ball.y);
      if (d < p.radius + ball.radius + 2) {
        ball.owner = p;
        ball.isLoose = false;
        ball.x = p.x;
        ball.y = p.y;
        for (const other of allPlayers) other.hasBall = false;
        p.hasBall = true;
      }
    }
  }

  referee.update(allPlayers, ball);

  checkSubstitutions();

  // 5. Ballphysik & Ballbesitz
  ball.update(delta, allPlayers, FIELD_BOUNDS, weather);
  if (ball.lastTouch) setLastTouch(ball.lastTouch);
  if (ball.outOfBounds && restartTimer <= 0 && freeKickTimer <= 0) {
    const info = referee.checkRestart(ball, lastTouchTeam);
    if (info) {
      if (info.type === "throwIn") startThrowIn(info.side);
      else if (info.type === "corner" || info.type === "goalKick") {
        startGoalRestart(info.side);
      }
    }
    ball.outOfBounds = null;
  }

  const currentTeam = teamId(ball.owner);
  const myTeamId = userTeam === teamHeim ? 0 : 1;
  if (lastBallOwnerTeam === myTeamId && currentTeam !== myTeamId) {
    switchToNearestPlayer(userTeam);
    logComment("Automatischer Spielerwechsel");
  }
  lastBallOwnerTeam = currentTeam;
  const myTeamId2 = userTeam2 === teamHeim ? 0 : 1;
  if (lastBallOwnerTeam2 === myTeamId2 && currentTeam !== myTeamId2) {
    switchToNearestPlayer(userTeam2);
    logComment("Spieler 2 automatisch gewechselt");
  }
  lastBallOwnerTeam2 = currentTeam;

  if (passIndicator && passIndicator.time > 0) {
    passIndicator.time -= delta;
    if (passIndicator.time <= 0) passIndicator = null;
  }

  // 6. Ballschatten rendern (optional)
  if (ball.isLoose && (Math.abs(ball.vx) > 0.5 || Math.abs(ball.vy) > 0.5)) {
    ctx.save();
    ctx.beginPath();
    ctx.arc(ball.x + ball.vx * 12, ball.y + ball.vy * 12, 8, 0, 2 * Math.PI);
    ctx.globalAlpha = 0.25;
    ctx.fillStyle = "#00bfff";
    ctx.fill();
    ctx.restore();
  }

  // 7. RENDER
  drawField(ctx, canvas.width, canvas.height, goalFlashTimer, goalFlashSide);
  if (window.debugOptions.showZones) {
    drawZones(ctx, allPlayers, { ball, coach, tactic: coach?.pressing > 1 ? "pressing" : null });
  }
  drawPasses(ctx, allPlayers, ball);
  drawPassIndicator(ctx, passIndicator);
  drawConfetti(ctx);
  drawPlayers(ctx, allPlayers, { showFOV: window.debugOptions.showFOV, showRunDir: true, showHeadDir: true, showTargets: window.debugOptions.showTargets });
  if (window.debugOptions.showFormation) {
    drawFormationDebug(ctx, allPlayers);
  }
  if (selectedPlayer) {
    drawPlayers(ctx, [selectedPlayer], { showFOV: window.debugOptions.showFOV, showRunDir: true, showHeadDir: true, showTargets: window.debugOptions.showTargets });
  }
  if (selectedPlayer2) {
    drawPlayers(ctx, [selectedPlayer2], { showFOV: true, showRunDir: true, showHeadDir: true, showTargets: window.debugOptions.showTargets });
  }
  drawActivePlayer(ctx, selectedPlayer);
  drawActivePlayer(ctx, selectedPlayer2);

  drawPerceptionHighlights(ctx, selectedPlayer);
  drawPerceptionHighlights(ctx, selectedPlayer2);

  drawBall(ctx, ball);
  if (window.debugOptions.showBall) drawBallDebug(ctx, ball);
  drawOverlay(ctx, `Ball: ${ball.owner ? ball.owner.role : "Loose"} | Wetter: ${weather.type}`, canvas.width);
  drawGoalHighlight(ctx, goalOverlayText, goalOverlayTimer, canvas.width, canvas.height);
  drawRadar(radarCtx, allPlayers, ball, radarCanvas.width, radarCanvas.height);
  debugManager.draw({ players: allPlayers, ball, tactic: coach?.pressing > 1 ? "pressing" : null });
  if (matchPaused) {
    drawOverlay(ctx, "Spiel beendet", canvas.width);
  
  const all = [...teamHeim, ...teamGast];
  all.forEach(p => p.endStamina = p.stamina); // falls nicht geschehen
  showAnalysis(all);


  }

  // 8. Score/Goal Check/Timer
  checkGoal(ball);
  updateScoreboard();
  if (goalFlashTimer > 0) {
    goalFlashTimer -= delta;
    if (goalFlashTimer < 0) goalFlashTimer = 0;
  }
  if (goalOverlayTimer > 0) {
    goalOverlayTimer -= delta;
    if (goalOverlayTimer < 0) goalOverlayTimer = 0;
  }
  if (currentState === GameState.RUNNING && matchTime - lastFormationSwitch > 30) {
    selectedFormationIndex = (selectedFormationIndex + 1) % formations.length;
    setFormation(selectedFormationIndex);
  }
  // matchTime update usw. kannst du hier einbauen!

  requestAnimationFrame(gameLoop);
}

requestAnimationFrame(gameLoop);<|MERGE_RESOLUTION|>--- conflicted
+++ resolved
@@ -37,12 +37,9 @@
   reset: "KeyR",
 };
 const inputHandler = new InputHandler();
-<<<<<<< HEAD
+
 window.debugOptions = { showZones: true, showFOV: true, showBall: true, showFormation: false, showTargets: false };
-=======
-window.debugOptions = { showZones: true, showFOV: true, showBall: true, showFormation: false };
-const debugManager = new DebugManager(debugCtx, inspectorDiv);
->>>>>>> 4a3844d2
+
 
 window.colorProfiles = {
   default: { field: "#065", home: "#0000ff", away: "#ff0000", background: "#222" },
