--- conflicted
+++ resolved
@@ -353,10 +353,9 @@
   drawZones(ctx, allPlayers);
   drawPasses(ctx, allPlayers, ball);
   drawPlayers(ctx, allPlayers, { showFOV: true, showRunDir: true, showHeadDir: true });
-<<<<<<< HEAD
+
   drawPerceptionHighlights(ctx, selectedPlayer);
-=======
->>>>>>> 034de3d8
+
   drawBall(ctx, ball);
   drawOverlay(ctx, `Ball: ${ball.owner ? ball.owner.role : "Loose"}`, canvas.width);
 
