--- conflicted
+++ resolved
@@ -405,12 +405,8 @@
   kicker.currentAction = "freekick";
 }
 
-<<<<<<< HEAD
-=======
-
 /*
  * Obsolete manual implementations kept for reference.
->>>>>>> 1fb8afd4
 function calcPassSpeedForDistance(dist) {
   const min = 10;
   const max = 22;
@@ -436,7 +432,6 @@
 }
 
 function shootBall(player, power = 1, dirX = null, dirY = null) {
-<<<<<<< HEAD
   if (!player) return;
   let dx = dirX;
   let dy = dirY;
@@ -465,38 +460,9 @@
   const startY = player.y + (dy / dist) * offset;
   //ball.kick(startX, startY, vx, vy, speedFinal, player);
   ball.kickVelocity(startX, startY, vx, vy, player);
-
+  
   ball.angularVelocity = (Math.random() - 0.5) * 0.04;
   player.currentAction = "shoot";
-=======
-  // old shoot logic
->>>>>>> 1fb8afd4
-}
-
-function tryTackle(player) {
-  // old tackle logic
-}
-*/
-
-function buildWorld(player) {
-  return {
-    ball,
-    referee,
-    players: [...teamHeim, ...teamGast],
-    opponentGoal: teamHeim.includes(player)
-      ? { x: 1040, y: 340 }
-      : { x: 10, y: 340 },
-  };
-}
-
-function doPass(player, target) {
-  if (!player || !target) return;
-  Capabilities.pass(player, buildWorld(player), target);
-  passIndicator = {
-    from: { x: player.x, y: player.y },
-    to: { x: target.x, y: target.y },
-    time: 0.5,
-  };
 }
 
 function doShoot(player, dirX, dirY) {
