--- conflicted
+++ resolved
@@ -111,7 +111,7 @@
 
 loadFormations();
 setupMatchControls();
-<<<<<<< HEAD
+
 
 // Score, timer, cards, etc.
 let scoreHome = 0, scoreAway = 0;
@@ -121,10 +121,7 @@
 let halfLengthMinutes = 45;
 let lastFrameTime = null;
 let yellowCards = [], redCards = [];
-=======
-
-
->>>>>>> 1b0e16c4
+
 
 function updateScoreboard() {
   document.getElementById("score").textContent = `${scoreHome} : ${scoreAway}`;
