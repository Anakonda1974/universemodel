<!DOCTYPE html>
<html lang="en">
<head>
  <meta charset="UTF-8" />
  <title>Universe Model Visual</title>
  <script src="https://cdn.tailwindcss.com"></script>
  <script src="https://unpkg.com/leader-line@1.0.7/leader-line.min.js"></script>
  <script src="https://unpkg.com/interactjs/dist/interact.min.js"></script>
  <style>
    html, body { height: 100%; margin: 0; overflow: hidden; }
    #workspace {
      width: 100%;
      height: 100%;
      position: relative;
      overflow: hidden;
    }
    #canvas {
      position: absolute;
      inset: 0;
      transform-origin: 0 0;
    }
    .bg-grid {
      background-image:
        linear-gradient(#e5e7eb 1px, transparent 1px),
        linear-gradient(90deg, #e5e7eb 1px, transparent 1px);
      background-size: 40px 40px;
    }
    .card {}
    .window {
      border: 1px solid #cbd5e1;
      border-radius: 0.5rem;
      background: white;
      overflow: hidden;
      z-index: 1;
    }
    .titlebar {
      background: #1e293b;
      color: white;
      padding: 0.25rem 0.5rem;
      cursor: move;
      user-select: none;
      display: flex;
      justify-content: space-between;
      align-items: center;
    }
    .titlebar .close-btn { color: #f87171; }
    .titlebar .close-btn:hover { color: #b91c1c; }
    .window-body { padding: 0.5rem; }

    .row:nth-child(odd) { background: #eef2ff; }
    .row:nth-child(even) { background: #e0e7ff; }

    .port {
      width: 1rem;
      height: 1rem;
      cursor: pointer;
      transition: outline 0.1s ease-in-out;
    }
    .port-hover, .port:hover { outline: 2px solid #fbbf24; }
    .collapsed .row { position: absolute; opacity: 0; pointer-events: none; }
    .line-handle {
      width: 0.75rem;
      height: 0.75rem;
      background: #22c55e;
      border-radius: 9999px;
      position: absolute;
      cursor: pointer;
      opacity: 0.8;
      pointer-events: auto;
    }

    .line-label {
      position: absolute;
      font-size: 0.75rem;
      background: rgba(0,0,0,0.6);
      padding: 0 0.25rem;
      border-radius: 0.25rem;
      pointer-events: none;
      white-space: nowrap;
    }

    /* Visual hint when dragging cards */
    .dragging {
      box-shadow: 0 0 0 4px #60a5fa;
    }

    /* Highlight potential drop targets when wiring */
    .port-target {
      outline: 2px dashed #94a3b8;
    }


    /* Selected cards */
    .selected {
      outline: 2px solid #10b981;
    }

    /* Simple context menu */
    #contextMenu {
      min-width: 8rem;
    }


  </style>
</head>
<body class="bg-gray-50 text-gray-900">
  <div id="toolbar" class="absolute z-10 top-2 left-2 space-x-2">
    <label class="text-sm">Snap
      <input id="snapInput" type="number" value="20" min="1" class="ml-1 w-16 border border-gray-300 rounded px-1" />
    </label>
    <button id="resetBtn" class="bg-white border border-gray-300 px-2 py-1 rounded shadow text-sm hover:bg-gray-100">Reset view</button>
    <button id="clearBtn" class="bg-white border border-gray-300 px-2 py-1 rounded shadow text-sm hover:bg-gray-100">Clear connections</button>
  </div>
  <div id="workspace" class="bg-grid">
    <div id="canvas"></div>
  </div>
  <div id="contextMenu" class="absolute bg-white border border-gray-300 rounded shadow text-sm hidden z-20"></div>

  <script type="module">
    import { SeedManager } from '../dist/SeedManager.js';
    import { PropertyGraph } from '../dist/PropertyGraph.js';
    import { ProceduralEntity } from '../dist/ProceduralEntity.js';
    import { createPlanetDefinitions } from '../dist/PlanetDefinitions.js';

    const seedManager = new SeedManager('DemoSeed42');
    const baseDefinitions = createPlanetDefinitions();
    let graph = new PropertyGraph(baseDefinitions.map(d => ({ ...d })));
    const planet = new ProceduralEntity('Planet-X', ['MilkyWay','System-4','Planet-X'], seedManager, graph);

    let groups = planet.generateGrouped();
    let trace = planet.generateTrace();
    const workspace = document.getElementById('workspace');
    const canvas = document.getElementById('canvas');
    const snapInput = document.getElementById('snapInput');
    let snap = parseInt(snapInput.value) || 1;
    snapInput.addEventListener('change', () => {
      snap = parseInt(snapInput.value) || 1;
    });
    const snapCoord = v => Math.round(v / snap) * snap;

    const allPorts = new Map();
    const cards = [];

    let left = 20, top = 20;
    for (const [group, props] of Object.entries(groups)) {
      const card = createWindowCard(group, props, { x: left, y: top });
      top += 30;
      left += 220;
      canvas.appendChild(card);
      const rows = card.querySelectorAll('.row');
      rows.forEach(r => r.dataset.top = r.offsetTop);
      cards.push(card);
    }

    const connections = [];
    const undoStack = [];
    const redoStack = [];
    let isDraggingCard = false;

    // Track pan and zoom state early so other helpers can reference it
    const state = { x: 0, y: 0, scale: 1 };

    // Track pan and zoom state early so other helpers can reference it
    const state = { x: 0, y: 0, scale: 1 };

    function buildGraph() {
      const defs = baseDefinitions
        .filter(def => document.getElementById('out-' + def.id))
        .map(def => ({ ...def, inputs: [] }));
      const map = {};
      defs.forEach(d => (map[d.id] = d));
      connections.forEach(c => {
        const from = c.from.dataset.prop;
        const to = c.to.dataset.prop;
        if (map[to]) {
          map[to].inputs.push(from);
        }
      });
      graph = new PropertyGraph(Object.values(map));
      planet.graph = graph;
    }

    function refreshValues() {
      groups = planet.generateGrouped();
      trace = planet.generateTrace();
      for (const card of cards) {
        const group = card.querySelector('.titlebar span').textContent;
        const props = groups[group] || {};
        for (const [key, value] of Object.entries(props)) {
          const row = card.querySelector(`.row[data-id="${key}"]`);
          if (!row) continue;
          const input = row.querySelector('.value-input');
          if (input) input.value = value;
          const inputs = trace[key]?.inputs || {};
          const inputStr = Object.entries(inputs).map(([k, v]) => `${k}: ${v}`).join(', ');
          const def = graph.getDefinition(key);
          const formula = def && def.compute ? def.compute.toString().replace(/\n/g, ' ') : '';
          row.title = formula + (inputStr ? ` | ${inputStr}` : '');
        }
      }
    }

    function recordAction(action) {
      undoStack.push(action);
      redoStack.length = 0;
    }

    function undo() {
      const action = undoStack.pop();
      if (!action) return;
      if (action.type === 'add') {
        const conn = connections.find(c => c.from.id === action.fromId && c.to.id === action.toId);
        if (conn) removeConnection(conn, true);
      } else if (action.type === 'remove') {
        const from = document.getElementById(action.fromId);
        const to = document.getElementById(action.toId);
        if (from && to) addConnection(from, to, action.points, true);
      }
      redoStack.push(action);
    }

    function redo() {
      const action = redoStack.pop();
      if (!action) return;
      if (action.type === 'add') {
        const from = document.getElementById(action.fromId);
        const to = document.getElementById(action.toId);
        if (from && to) addConnection(from, to, action.points, true);
      } else if (action.type === 'remove') {
        const conn = connections.find(c => c.from.id === action.fromId && c.to.id === action.toId);
        if (conn) removeConnection(conn, true);
      }
      undoStack.push(action);
    }

    const selectedCards = new Set();

    const contextMenu = document.getElementById('contextMenu');

    function hideContextMenu() {
      contextMenu.classList.add('hidden');
    }

    function showContextMenu(e, items) {
      contextMenu.innerHTML = '';
      items.forEach(item => {
        const div = document.createElement('div');
        div.textContent = item.label;
        div.className = 'px-2 py-1 hover:bg-gray-100 cursor-pointer';
        div.addEventListener('click', () => { item.action(); hideContextMenu(); });
        contextMenu.appendChild(div);
      });
      contextMenu.style.left = e.clientX + 'px';
      contextMenu.style.top = e.clientY + 'px';
      contextMenu.classList.remove('hidden');
    }

    window.addEventListener('click', hideContextMenu);
    window.addEventListener('contextmenu', e => {
      if (!contextMenu.contains(e.target)) hideContextMenu();
    });

    function clearSelection() {
      selectedCards.forEach(c => c.classList.remove('selected'));
      selectedCards.clear();
    }

    function toggleSelection(card) {
      if (selectedCards.has(card)) {
        card.classList.remove('selected');
        selectedCards.delete(card);
      } else {
        card.classList.add('selected');
        selectedCards.add(card);
      }
    }

    function selectSingle(card) {
      if (selectedCards.size === 1 && selectedCards.has(card)) return;
      clearSelection();
      card.classList.add('selected');
      selectedCards.add(card);
    }

    function removeConnection(conn, skipHistory = false) {
      conn.line.remove();

      if (conn.anchors) {
        conn.anchors.forEach(a => a.handle.remove());
      } else if (conn.handle) {
        conn.handle.remove();
      }
      if (conn.label) conn.label.remove();

      connections.splice(connections.indexOf(conn), 1);
      if (!skipHistory) {
        const points = conn.anchors ? conn.anchors.map(a => ({ x: a.pos.x, y: a.pos.y })) : [];
        recordAction({ type: 'remove', fromId: conn.from.id, toId: conn.to.id, points });
      }
      buildGraph();
      refreshValues();
    }

  function removeCard(card) {
    const ports = card.querySelectorAll('.port');
    ports.forEach(p => {
      connections.slice().forEach(c => {
        if (c.from === p || c.to === p) removeConnection(c);
      });
    });
    card.remove();
    buildGraph();
    refreshValues();
  }

  function createWindowCard(group, props, opts = {}) {
    const { x = 0, y = 0, width = 200, closable = true, collapsible = true, draggable = true } = opts;
    const card = document.createElement('div');
    card.className = 'card window absolute shadow';
    card.style.left = x + 'px';
    card.style.top = y + 'px';
    card.style.width = width + 'px';
    card.dataset.x = 0;
    card.dataset.y = 0;
    card.dataset.draggable = draggable;

    const header = document.createElement('div');
    header.className = 'titlebar';
    const titleEl = document.createElement('span');
    titleEl.textContent = group;
    header.appendChild(titleEl);
    if (closable) {
      const closeBtn = document.createElement('button');
      closeBtn.textContent = '×';
      closeBtn.className = 'close-btn';
      closeBtn.addEventListener('click', () => removeCard(card));
      header.appendChild(closeBtn);
    }

    header.addEventListener('mousedown', e => {
      if (e.shiftKey) {
        toggleSelection(card);
      } else {
        selectSingle(card);
      }
    });

    card.addEventListener('contextmenu', e => {
      e.preventDefault();
      selectSingle(card);
      showContextMenu(e, [
        { label: 'Delete card', action: () => removeCard(card) },
        { label: 'Clear connections', action: () => {
            card.querySelectorAll('.port').forEach(p => {
              connections.slice().forEach(c => {
                if (c.from === p || c.to === p) removeConnection(c);
              });
            });
          } }
      ]);
    });

    const body = document.createElement('div');
    body.className = 'window-body space-y-1';

    header.addEventListener('dblclick', () => {
      if (!collapsible) return;
      card.classList.toggle('collapsed');
      const collapsed = card.classList.contains('collapsed');
      const rows = body.querySelectorAll('.row');
      rows.forEach(r => {
        if (collapsed) {
          r.style.position = 'absolute';
          r.style.top = r.dataset.top + 'px';
          r.style.opacity = '0';
          r.style.pointerEvents = 'none';
        } else {
          r.style.position = '';
          r.style.top = '';
          r.style.opacity = '';
          r.style.pointerEvents = '';
        }
      });
      connections.forEach(c => { c.line.position(); if (c.updatePositions) c.updatePositions(); });
    });

    card.appendChild(header);

    for (const [key, value] of Object.entries(props)) {
      const row = document.createElement('div');
      row.className = 'row flex items-center text-sm mb-1 space-x-1 px-1 overflow-hidden';
      row.dataset.id = key;

      const inPort = document.createElement('div');
      inPort.className = 'port bg-red-300 rounded-full border border-red-400 in-port';
      inPort.id = `in-${key}`;
      inPort.dataset.prop = key;
      row.appendChild(inPort);

      const label = document.createElement('span');
      label.className = 'truncate flex-1';
      label.textContent = key + ':';
      row.appendChild(label);

      const valueInput = document.createElement('input');
      valueInput.type = 'text';
      valueInput.value = value;
      valueInput.className = 'value-input bg-gray-100 border border-gray-300 rounded px-1 text-gray-900 w-20';
      row.appendChild(valueInput);

      const outPort = document.createElement('div');
      outPort.className = 'port bg-blue-300 rounded-full border border-blue-400 out-port';
      outPort.id = `out-${key}`;
      outPort.dataset.prop = key;

      row.appendChild(outPort);

      const inputs = trace[key]?.inputs || {};
      const inputStr = Object.entries(inputs).map(([k, v]) => `${k}: ${v}`).join(', ');
      const def = graph.getDefinition(key);
      const formula = def && def.compute ? def.compute.toString().replace(/\n/g, ' ') : '';
      row.title = formula + (inputStr ? ` | ${inputStr}` : '');

      allPorts.set(outPort.id, outPort);
      allPorts.set(inPort.id, inPort);
      body.appendChild(row);
    }

    card.appendChild(body);
    return card;
  }


    function addConnection(from, to, points = [], skipHistory = false) {
      const fromId = from.dataset.prop;
      const toId = to.dataset.prop;
      if (!fromId || !toId) return;
      if (fromId === toId) {
        alert('Cannot connect a property to itself');
        return;
      }

      if (connections.some(c => c.from === from && c.to === to)) {
        return; // duplicate connection
      }

      const graph = {};
      connections.forEach(c => {
        const a = c.from.dataset.prop;
        const b = c.to.dataset.prop;
        if (!graph[a]) graph[a] = new Set();
        graph[a].add(b);
      });
      if (!graph[fromId]) graph[fromId] = new Set();
      graph[fromId].add(toId);

      function reachesStart(node, visited = new Set()) {
        if (node === fromId) return true;
        if (visited.has(node)) return false;
        visited.add(node);
        const next = graph[node];
        if (!next) return false;
        for (const n of next) {
          if (reachesStart(n, visited)) return true;
        }
        return false;
      }

      if (reachesStart(toId)) {
        alert('Invalid connection: circular dependency detected');
        return;
      }

      const line = new LeaderLine(from, to, {
        color: 'cyan',
        path: 'grid',
        startSocket: 'right',
        endSocket: 'left',
        startPlug: 'square',
        endPlug: 'arrow',
        zIndex: 0
      });

      const label = document.createElement('div');
      label.className = 'line-label';
      label.textContent = `${from.dataset.prop} → ${to.dataset.prop}`;
      label.addEventListener('dblclick', () => removeConnection(conn));
      workspace.appendChild(label);

      const conn = { line, from, to, label, anchors: [] };

      function routeDefault() {
        const ws = workspace.getBoundingClientRect();
        const s = from.getBoundingClientRect();
        const e = to.getBoundingClientRect();
        const offset = 40;
        const start = {
          x: (s.right - ws.left + offset - state.x) / state.scale,
          y: ((s.top + s.bottom) / 2 - ws.top - state.y) / state.scale
        };
        const end = {
          x: (e.left - ws.left - offset - state.x) / state.scale,
          y: ((e.top + e.bottom) / 2 - ws.top - state.y) / state.scale
        };
        setAnchorPoints([start, end]);
      }

      function addAnchorPoint(x, y) {
        if (!line.addPointAnchor || !LeaderLine.pointAnchor) return;
        const handle = document.createElement('div');
        handle.className = 'line-handle';
        workspace.appendChild(handle);
        const anchor = line.addPointAnchor(LeaderLine.pointAnchor({ element: handle }));
        const pos = { x: snapCoord(x), y: snapCoord(y) };
        const data = { anchor, handle, pos };
        conn.anchors.push(data);
        interact(handle).draggable({
          listeners: {
            move(ev) {
              data.pos.x = snapCoord(data.pos.x + ev.dx / state.scale);
              data.pos.y = snapCoord(data.pos.y + ev.dy / state.scale);
              updatePositions();
              line.position();
            }
          }
        });
        handle.addEventListener('dblclick', () => {
          if (line.removePointAnchor) {
            line.removePointAnchor(anchor);
          }
          const idx = conn.anchors.indexOf(data);
          if (idx !== -1) conn.anchors.splice(idx, 1);
          handle.remove();
          updatePositions();
          line.position();
        });
        updatePositions();
        line.position();
      }

      function setAnchorPoints(points) {
        if (line.removePointAnchor) {
          conn.anchors.forEach(a => line.removePointAnchor(a.anchor));
        }
        conn.anchors.forEach(a => a.handle.remove());
        conn.anchors = [];
        points.forEach(p => addAnchorPoint(snapCoord(p.x), snapCoord(p.y)));
      }

      function updatePositions() {
        const wsRect = workspace.getBoundingClientRect();
        let x, y;
        if (conn.anchors.length) {
          conn.anchors.forEach(a => {
            const ax = state.x + a.pos.x * state.scale;
            const ay = state.y + a.pos.y * state.scale;
            a.handle.style.left = `${ax - a.handle.offsetWidth / 2}px`;
            a.handle.style.top = `${ay - a.handle.offsetHeight / 2}px`;
          });
          const first = conn.anchors[0];
          x = state.x + first.pos.x * state.scale;
          y = state.y + first.pos.y * state.scale;
        } else {
          const s = from.getBoundingClientRect();
          const e = to.getBoundingClientRect();
          x = ((s.left + s.right) / 2 + (e.left + e.right) / 2) / 2 - wsRect.left;
          y = ((s.top + s.bottom) / 2 + (e.top + e.bottom) / 2) / 2 - wsRect.top;
        }

        label.style.left = `${x - label.offsetWidth / 2}px`;
        label.style.top = `${y - 20}px`;
      }

      conn.updatePositions = updatePositions;
      conn.addAnchorPoint = addAnchorPoint;
      conn.setAnchorPoints = setAnchorPoints;

      updatePositions();
      line.position();

      const lineElement = line.element || line.path || line.svg;
      if (lineElement && lineElement.style) {
        lineElement.style.pointerEvents = 'stroke';
        lineElement.addEventListener('dblclick', e => {
          const wsRect = workspace.getBoundingClientRect();
          const pos = {
            x: (e.clientX - wsRect.left - state.x) / state.scale,
            y: (e.clientY - wsRect.top - state.y) / state.scale
          };
          addAnchorPoint(snapCoord(pos.x), snapCoord(pos.y));
        });
      }

      if (points.length) {
        setAnchorPoints(points);
      } else {
        routeDefault();
      }

      connections.push(conn);
      if (!skipHistory) {
        const pts = conn.anchors.map(a => ({ x: a.pos.x, y: a.pos.y }));
        recordAction({ type: 'add', fromId: from.id, toId: to.id, points: pts });
      }
      buildGraph();
      refreshValues();
      return conn;
    }


    for (const def of graph.getDefinitions()) {
      const deps = def.inputs || [];
      for (const dep of deps) {
        const from = document.getElementById('out-' + dep);
        const to = document.getElementById('in-' + def.id);
        if (from && to) {
          addConnection(from, to, [], true);
        }
      }
    }

    buildGraph();
    refreshValues();

    const observer = new MutationObserver(records => {
<<<<<<< HEAD
      if (isDraggingCard) return;
=======
>>>>>>> 0768d616
      if (records.some(r =>
        [...r.addedNodes, ...r.removedNodes].some(n => n.classList && n.classList.contains('card')))) {
        buildGraph();
        refreshValues();
      }
    });
    observer.observe(canvas, { childList: true });

    let tempLine = null;
    interact('.out-port').draggable({
      listeners: {
        start(event) {
          event.target.classList.add('port-hover');
          document.querySelectorAll('.in-port').forEach(p => p.classList.add('port-target'));
          tempLine = new LeaderLine(
            event.target,
            LeaderLine.pointAnchor({ x: event.clientX, y: event.clientY }),
            {
            color: 'cyan',
            path: 'grid',
            startSocket: 'right',
            endSocket: 'left',
            startPlug: 'square',
            endPlug: 'arrow'
            }
          );
        },
        move(event) {
          if (tempLine) {
            tempLine.setOptions({
              end: LeaderLine.pointAnchor({ x: event.clientX, y: event.clientY })
            });
          }
        },
        end(event) {
          event.target.classList.remove('port-hover');
          document.querySelectorAll('.in-port').forEach(p => p.classList.remove('port-target'));
          if (tempLine) {
            tempLine.remove();
            tempLine = null;
          }
        }
      }
    });

    interact('.in-port').dropzone({
      ondragenter(event) {
        event.target.classList.add('port-hover');
      },
      ondragleave(event) {
        event.target.classList.remove('port-hover');
      },
      ondrop(event) {
        event.target.classList.remove('port-hover');
        if (tempLine) {
          tempLine.remove();
          tempLine = null;
        }
        const from = event.relatedTarget;
        const to = event.target;
        addConnection(from, to);
      }
    });

    const dragOptions = {

      listeners: {
        start(event) {
          isDraggingCard = true;
          hideContextMenu();
          if (!selectedCards.has(event.target)) selectSingle(event.target);
          selectedCards.forEach(c => c.classList.add('dragging'));

        },
        move(event) {
          selectedCards.forEach(card => {
            let x = (parseFloat(card.dataset.x) || 0) + event.dx;
            let y = (parseFloat(card.dataset.y) || 0) + event.dy;
            x = snapCoord(x);
            y = snapCoord(y);
            card.style.transform = `translate(${x}px, ${y}px)`;
            card.dataset.x = x;
            card.dataset.y = y;
          });

          connections.forEach(c => { c.line.position(); if (c.updatePositions) c.updatePositions(); });

        },
        end(event) {
          isDraggingCard = false;
          selectedCards.forEach(c => c.classList.remove('dragging'));

        }
      }
    };

    interact('.card[data-draggable="true"]').draggable(dragOptions);

    // Pan and zoom functionality
    let panning = false;
    let startX = 0, startY = 0;

    function updateTransform() {
      canvas.style.transform = `translate(${state.x}px, ${state.y}px) scale(${state.scale})`;
      connections.forEach(c => { c.line.position(); if (c.updatePositions) c.updatePositions(); });
    }

    workspace.addEventListener('mousedown', e => {
      if (e.target === workspace) {
        panning = true;
        startX = e.clientX;
        startY = e.clientY;
      }
    });
    window.addEventListener('mousemove', e => {
      if (panning) {
        state.x += e.clientX - startX;
        state.y += e.clientY - startY;
        startX = e.clientX;
        startY = e.clientY;
        updateTransform();
      }
    });
    window.addEventListener('mouseup', () => { panning = false; });

    workspace.addEventListener('wheel', e => {
      e.preventDefault();
      const delta = e.deltaY < 0 ? 0.1 : -0.1;
      state.scale = Math.min(2, Math.max(0.5, state.scale + delta));
      updateTransform();
    });

    document.getElementById('resetBtn').addEventListener('click', () => {
      state.x = 0; state.y = 0; state.scale = 1; updateTransform();
    });

    document.getElementById('clearBtn').addEventListener('click', () => {
      connections.slice().forEach(removeConnection);
      buildGraph();
      refreshValues();
    });

    window.addEventListener('keydown', e => {
      if (e.ctrlKey && e.key === 'z') {
        e.preventDefault();
        undo();
      } else if (e.ctrlKey && (e.key === 'y' || (e.shiftKey && e.key === 'Z'))) {
        e.preventDefault();
        redo();
      }
    });

  </script>
</body>
</html><|MERGE_RESOLUTION|>--- conflicted
+++ resolved
@@ -623,10 +623,9 @@
     refreshValues();
 
     const observer = new MutationObserver(records => {
-<<<<<<< HEAD
+
       if (isDraggingCard) return;
-=======
->>>>>>> 0768d616
+
       if (records.some(r =>
         [...r.addedNodes, ...r.removedNodes].some(n => n.classList && n.classList.contains('card')))) {
         buildGraph();
